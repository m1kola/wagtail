--- conflicted
+++ resolved
@@ -128,16 +128,7 @@
         rect = rect.move_to_clamp(Rect(0, 0, image_width, image_height))
 
         # Crop!
-<<<<<<< HEAD
-        willow.crop((
-            int(math.floor(left)),
-            int(math.floor(top)),
-            int(math.ceil(right)),
-            int(math.ceil(bottom))
-        ))
-=======
         willow.crop(rect.round())
->>>>>>> 79b61706
 
         # Get scale for resizing
         # The scale should be the same for both the horizontal and
