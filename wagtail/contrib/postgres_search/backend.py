from warnings import warn

from django.contrib.postgres.search import SearchQuery as PostgresSearchQuery
from django.contrib.postgres.search import SearchRank, SearchVector
from django.db import DEFAULT_DB_ALIAS, NotSupportedError, connections, transaction
from django.db.models import F, Manager, Q, TextField, Value
from django.db.models.constants import LOOKUP_SEP
from django.db.models.functions import Cast
from django.utils.encoding import force_text

from wagtail.search.backends.base import (
    BaseSearchBackend, BaseSearchQueryCompiler, BaseSearchResults)
from wagtail.search.index import RelatedFields, SearchField, get_indexed_models
from wagtail.search.query import And, MatchAll, Not, Or, Prefix, SearchQueryShortcut, Term
from wagtail.search.utils import ADD, AND, OR

from .models import SearchAutocomplete as PostgresSearchAutocomplete
from .models import IndexEntry
from .utils import (
    get_content_type_pk, get_descendants_content_types_pks, get_postgresql_connections,
    get_sql_weights, get_weight, unidecode)


EMPTY_VECTOR = SearchVector(Value(''))


class Index:
    def __init__(self, backend, db_alias=None):
        self.backend = backend
        self.name = self.backend.index_name
        self.db_alias = DEFAULT_DB_ALIAS if db_alias is None else db_alias
        self.connection = connections[self.db_alias]
        if self.connection.vendor != 'postgresql':
            raise NotSupportedError(
                'You must select a PostgreSQL database '
                'to use PostgreSQL search.')
        self.entries = IndexEntry._default_manager.using(self.db_alias)

    def add_model(self, model):
        pass

    def refresh(self):
        pass

    def delete_stale_model_entries(self, model):
        existing_pks = (model._default_manager.using(self.db_alias)
                        .annotate(object_id=Cast('pk', TextField()))
                        .values('object_id'))
        content_types_pks = get_descendants_content_types_pks(model)
        stale_entries = (
            self.entries.filter(content_type_id__in=content_types_pks)
            .exclude(object_id__in=existing_pks))
        stale_entries.delete()

    def delete_stale_entries(self):
        for model in get_indexed_models():
            # We don’t need to delete stale entries for non-root models,
            # since we already delete them by deleting roots.
            if not model._meta.parents:
                self.delete_stale_model_entries(model)

    def prepare_value(self, value):
        if isinstance(value, str):
            return value
        if isinstance(value, list):
            return ', '.join(self.prepare_value(item) for item in value)
        if isinstance(value, dict):
            return ', '.join(self.prepare_value(item)
                             for item in value.values())
        return force_text(value)

    def prepare_field(self, obj, field):
        if isinstance(field, SearchField):
            yield (field, get_weight(field.boost),
                   unidecode(self.prepare_value(field.get_value(obj))))
        elif isinstance(field, RelatedFields):
            sub_obj = field.get_value(obj)
            if sub_obj is None:
                return
            if isinstance(sub_obj, Manager):
                sub_objs = sub_obj.all()
            else:
                if callable(sub_obj):
                    sub_obj = sub_obj()
                sub_objs = [sub_obj]
            for sub_obj in sub_objs:
                for sub_field in field.fields:
                    yield from self.prepare_field(sub_obj, sub_field)

    def prepare_obj(self, obj, search_fields):
        obj._object_id_ = force_text(obj.pk)
        obj._autocomplete_ = []
        obj._body_ = []
        for field in search_fields:
            for current_field, boost, value in self.prepare_field(obj, field):
                if isinstance(current_field, SearchField) and \
                        current_field.partial_match:
                    obj._autocomplete_.append((value, boost))
                else:
                    obj._body_.append((value, boost))

    def add_item(self, obj):
        self.add_items(obj._meta.model, [obj])

    def add_items_upsert(self, content_type_pk, objs):
        config = self.backend.config
        autocomplete_sql = []
        body_sql = []
        data_params = []
        sql_template = ('to_tsvector(%s)' if config is None
                        else "to_tsvector('%s', %%s)" % config)
        sql_template = 'setweight(%s, %%s)' % sql_template
        for obj in objs:
            data_params.extend((content_type_pk, obj._object_id_))
            if obj._autocomplete_:
                autocomplete_sql.append('||'.join(sql_template
                                                  for _ in obj._autocomplete_))
                data_params.extend([v for t in obj._autocomplete_ for v in t])
            else:
                autocomplete_sql.append("''::tsvector")
            if obj._body_:
                body_sql.append('||'.join(sql_template for _ in obj._body_))
                data_params.extend([v for t in obj._body_ for v in t])
            else:
                body_sql.append("''::tsvector")
        data_sql = ', '.join(['(%%s, %%s, %s, %s)' % (a, b)
                              for a, b in zip(autocomplete_sql, body_sql)])
        with self.connection.cursor() as cursor:
            cursor.execute("""
                INSERT INTO %s (content_type_id, object_id, autocomplete, body)
                (VALUES %s)
                ON CONFLICT (content_type_id, object_id)
                DO UPDATE SET autocomplete = EXCLUDED.autocomplete,
                              body = EXCLUDED.body
                """ % (IndexEntry._meta.db_table, data_sql), data_params)

    def add_items_update_then_create(self, content_type_pk, objs):
        config = self.backend.config
        ids_and_objs = {}
        for obj in objs:
            obj._autocomplete_ = (
                ADD([SearchVector(Value(text), weight=weight, config=config)
                     for text, weight in obj._autocomplete_])
                if obj._autocomplete_ else EMPTY_VECTOR)
            obj._body_ = (
                ADD([SearchVector(Value(text), weight=weight, config=config)
                     for text, weight in obj._body_])
                if obj._body_ else EMPTY_VECTOR)
            ids_and_objs[obj._object_id_] = obj
        index_entries_for_ct = self.entries.filter(
            content_type_id=content_type_pk)
        indexed_ids = frozenset(
            index_entries_for_ct.filter(object_id__in=ids_and_objs)
            .values_list('object_id', flat=True))
        for indexed_id in indexed_ids:
            obj = ids_and_objs[indexed_id]
            index_entries_for_ct.filter(object_id=obj._object_id_) \
                .update(autocomplete=obj._autocomplete_, body=obj._body_)
        to_be_created = []
        for object_id in ids_and_objs:
            if object_id not in indexed_ids:
                obj = ids_and_objs[object_id]
                to_be_created.append(IndexEntry(
                    content_type_id=content_type_pk, object_id=object_id,
                    autocomplete=obj._autocomplete_, body=obj._body_))
        self.entries.bulk_create(to_be_created)

    def add_items(self, model, objs):
        search_fields = model.get_search_fields()
        if not search_fields:
            return
        for obj in objs:
            self.prepare_obj(obj, search_fields)

        # TODO: Delete unindexed objects while dealing with proxy models.
        if objs:
            content_type_pk = get_content_type_pk(model)
            # Use a faster method for PostgreSQL >= 9.5
            update_method = (
                self.add_items_upsert if self.connection.pg_version >= 90500
                else self.add_items_update_then_create)
            update_method(content_type_pk, objs)

    def delete_item(self, item):
        item.index_entries.using(self.db_alias).delete()

    def __str__(self):
        return self.name


class PostgresSearchQueryCompiler(BaseSearchQueryCompiler):
    DEFAULT_OPERATOR = 'and'

    def __init__(self, *args, **kwargs):
        super().__init__(*args, **kwargs)
<<<<<<< HEAD
        self.sql_weights = get_sql_weights()
        # TODO: Better handle mixed queries containing
        #       both autocomplete and search.
        self.is_autocomplete = False
        if self.fields is not None:
            search_fields = self.queryset.model.get_searchable_search_fields()
            self.search_fields = {
                field_lookup: self.get_search_field(field_lookup,
                                                    fields=search_fields)
                for field_lookup in self.fields}

    def get_search_field(self, field_lookup, fields=None):
        if fields is None:
            fields = self.search_fields
        if LOOKUP_SEP in field_lookup:
            field_lookup, sub_field_name = field_lookup.split(LOOKUP_SEP, 1)
        else:
            sub_field_name = None
        for field in fields:
            if isinstance(field, SearchField) \
                    and field.field_name == field_lookup:
                return field
            # Note: Searching on a specific related field using
            # `.search(fields=…)` is not yet supported by Wagtail.
            # This method anticipates by already implementing it.
            if isinstance(field, RelatedFields) \
                    and field.field_name == field_lookup:
                return self.get_search_field(sub_field_name, field.fields)

    # TODO: Find a way to use the term boosting.
    def check_boost(self, query):
        if query.boost != 1:
            warn('PostgreSQL search backend '
                 'does not support term boosting for now.')
=======
        self.search_fields = self.queryset.model.get_searchable_search_fields()
        # Due to a Django bug, arrays are not automatically converted
        # when we use WEIGHTS_VALUES.
        self.sql_weights = '{' + ','.join(map(str, WEIGHTS_VALUES)) + '}'
>>>>>>> 32148b2b

    def build_database_query(self, query=None, config=None):
        if query is None:
            query = self.query

        if isinstance(query, SearchQueryShortcut):
            return self.build_database_query(query.get_equivalent(), config)
        if isinstance(query, Prefix):
            self.check_boost(query)
            self.is_autocomplete = True
            return PostgresSearchAutocomplete(unidecode(query.prefix),
                                              config=config)
        if isinstance(query, Term):
            self.check_boost(query)
            return PostgresSearchQuery(unidecode(query.term), config=config)
        if isinstance(query, Not):
            return ~self.build_database_query(query.subquery, config)
        if isinstance(query, And):
            return AND(self.build_database_query(subquery, config)
                       for subquery in query.subqueries)
        if isinstance(query, Or):
            return OR(self.build_database_query(subquery, config)
                      for subquery in query.subqueries)
        raise NotImplementedError(
            '`%s` is not supported by the PostgreSQL search backend.'
            % self.query.__class__.__name__)

<<<<<<< HEAD
    def search(self, config, start, stop):
=======
    def get_boost(self, field_name, fields=None):
        if fields is None:
            fields = self.search_fields
        if LOOKUP_SEP in field_name:
            field_name, sub_field_name = field_name.split(LOOKUP_SEP, 1)
        else:
            sub_field_name = None
        for field in fields:
            if isinstance(field, SearchField) \
                    and field.field_name == field_name:
                # Note: Searching on a specific related field using
                # `.search(fields=…)` is not yet supported by Wagtail.
                # This method anticipates by already implementing it.
                if isinstance(field, RelatedFields):
                    return self.get_boost(sub_field_name, field.fields)
                return field.boost

    def search(self, config, start, stop, score_field=None):
>>>>>>> 32148b2b
        # TODO: Handle MatchAll nested inside other search query classes.
        if isinstance(self.query, MatchAll):
            return self.queryset[start:stop]

        search_query = self.build_database_query(config=config)
        if self.fields is None:
            vector = F('index_entries__autocomplete')
            if not self.is_autocomplete:
                vector = vector._combine(F('index_entries__body'), '||', False)
        else:
            vector = ADD(
<<<<<<< HEAD
                SearchVector(field_lookup, config=search_query.config,
                             weight=get_weight(search_field.boost))
                for field_lookup, search_field in self.search_fields.items()
                if not self.is_autocomplete or search_field.partial_match)
        queryset = self.queryset.annotate(
            _vector_=vector).filter(_vector_=search_query)
        if self.order_by_relevance:
            rank_expression = SearchRank(vector, search_query,
                                         weights=self.sql_weights)
=======
                SearchVector(field, config=search_query.config,
                             weight=get_weight(self.get_boost(field)))
                for field in self.fields)
        vector = vector.resolve_expression(query)
        search_query = search_query.resolve_expression(query)
        rank_expression = SearchRank(vector, search_query,
                                     weights=self.sql_weights)
        lookup = IndexEntry._meta.get_field('body_search').get_lookup('exact')(
            vector, search_query)
        query.where.add(lookup, 'AND')
        if self.order_by_relevance:
>>>>>>> 32148b2b
            queryset = queryset.order_by(rank_expression.desc(), '-pk')
        elif not queryset.query.order_by:
            # Adds a default ordering to avoid issue #3729.
            queryset = queryset.order_by('-pk')
            rank_expression = F('pk').desc()
        if score_field is not None:
            queryset = queryset.annotate(**{score_field: rank_expression})
        return queryset[start:stop]

    def _process_lookup(self, field, lookup, value):
        return Q(**{field.get_attname(self.queryset.model) +
                    '__' + lookup: value})

    def _connect_filters(self, filters, connector, negated):
        if connector == 'AND':
            q = Q(*filters)
        elif connector == 'OR':
            q = OR([Q(fil) for fil in filters])
        else:
            return

        if negated:
            q = ~q

        return q


class PostgresSearchResults(BaseSearchResults):
    def _do_search(self):
<<<<<<< HEAD
        return list(self.query_compiler.search(self.backend.config,
                                               self.start, self.stop))

    def _do_count(self):
        return self.query_compiler.search(self.backend.config, None, None).count()
=======
        return list(self.query_compiler.search(self.backend.get_config(),
                                               self.start, self.stop,
                                               score_field=self._score_field))

    def _do_count(self):
        return self.query_compiler.search(
            self.backend.get_config(), None, None,
            score_field=self._score_field).count()
>>>>>>> 32148b2b


class PostgresSearchRebuilder:
    def __init__(self, index):
        self.index = index

    def start(self):
        self.index.delete_stale_entries()
        return self.index

    def finish(self):
        pass


class PostgresSearchAtomicRebuilder(PostgresSearchRebuilder):
    def __init__(self, index):
        super().__init__(index)
        self.transaction = transaction.atomic(using=index.db_alias)
        self.transaction_opened = False

    def start(self):
        self.transaction.__enter__()
        self.transaction_opened = True
        return super().start()

    def finish(self):
        self.transaction.__exit__(None, None, None)
        self.transaction_opened = False

    def __del__(self):
        # TODO: Implement a cleaner way to close the connection on failure.
        if self.transaction_opened:
            self.transaction.needs_rollback = True
            self.finish()


class PostgresSearchBackend(BaseSearchBackend):
    query_compiler_class = PostgresSearchQueryCompiler
    results_class = PostgresSearchResults
    rebuilder_class = PostgresSearchRebuilder
    atomic_rebuilder_class = PostgresSearchAtomicRebuilder

    def __init__(self, params):
        super().__init__(params)
        self.index_name = params.get('INDEX', 'default')
        self.config = params.get('SEARCH_CONFIG')
        if params.get('ATOMIC_REBUILD', False):
            self.rebuilder_class = self.atomic_rebuilder_class

    def get_index_for_model(self, model, db_alias=None):
        return Index(self, db_alias)

    def get_index_for_object(self, obj):
        return self.get_index_for_model(obj._meta.model, obj._state.db)

    def reset_index(self):
        for connection in get_postgresql_connections():
            IndexEntry._default_manager.using(connection.alias).delete()

    def add_type(self, model):
        pass  # Not needed.

    def refresh_index(self):
        pass  # Not needed.

    def add(self, obj):
        self.get_index_for_object(obj).add_item(obj)

    def add_bulk(self, model, obj_list):
        if obj_list:
            self.get_index_for_object(obj_list[0]).add_items(model, obj_list)

    def delete(self, obj):
        self.get_index_for_object(obj).delete_item(obj)


SearchBackend = PostgresSearchBackend<|MERGE_RESOLUTION|>--- conflicted
+++ resolved
@@ -193,7 +193,9 @@
 
     def __init__(self, *args, **kwargs):
         super().__init__(*args, **kwargs)
-<<<<<<< HEAD
+        self.search_fields = self.queryset.model.get_searchable_search_fields()
+        # Due to a Django bug, arrays are not automatically converted
+        # when we use WEIGHTS_VALUES.
         self.sql_weights = get_sql_weights()
         # TODO: Better handle mixed queries containing
         #       both autocomplete and search.
@@ -228,12 +230,6 @@
         if query.boost != 1:
             warn('PostgreSQL search backend '
                  'does not support term boosting for now.')
-=======
-        self.search_fields = self.queryset.model.get_searchable_search_fields()
-        # Due to a Django bug, arrays are not automatically converted
-        # when we use WEIGHTS_VALUES.
-        self.sql_weights = '{' + ','.join(map(str, WEIGHTS_VALUES)) + '}'
->>>>>>> 32148b2b
 
     def build_database_query(self, query=None, config=None):
         if query is None:
@@ -261,28 +257,7 @@
             '`%s` is not supported by the PostgreSQL search backend.'
             % self.query.__class__.__name__)
 
-<<<<<<< HEAD
-    def search(self, config, start, stop):
-=======
-    def get_boost(self, field_name, fields=None):
-        if fields is None:
-            fields = self.search_fields
-        if LOOKUP_SEP in field_name:
-            field_name, sub_field_name = field_name.split(LOOKUP_SEP, 1)
-        else:
-            sub_field_name = None
-        for field in fields:
-            if isinstance(field, SearchField) \
-                    and field.field_name == field_name:
-                # Note: Searching on a specific related field using
-                # `.search(fields=…)` is not yet supported by Wagtail.
-                # This method anticipates by already implementing it.
-                if isinstance(field, RelatedFields):
-                    return self.get_boost(sub_field_name, field.fields)
-                return field.boost
-
     def search(self, config, start, stop, score_field=None):
->>>>>>> 32148b2b
         # TODO: Handle MatchAll nested inside other search query classes.
         if isinstance(self.query, MatchAll):
             return self.queryset[start:stop]
@@ -294,7 +269,6 @@
                 vector = vector._combine(F('index_entries__body'), '||', False)
         else:
             vector = ADD(
-<<<<<<< HEAD
                 SearchVector(field_lookup, config=search_query.config,
                              weight=get_weight(search_field.boost))
                 for field_lookup, search_field in self.search_fields.items()
@@ -304,19 +278,6 @@
         if self.order_by_relevance:
             rank_expression = SearchRank(vector, search_query,
                                          weights=self.sql_weights)
-=======
-                SearchVector(field, config=search_query.config,
-                             weight=get_weight(self.get_boost(field)))
-                for field in self.fields)
-        vector = vector.resolve_expression(query)
-        search_query = search_query.resolve_expression(query)
-        rank_expression = SearchRank(vector, search_query,
-                                     weights=self.sql_weights)
-        lookup = IndexEntry._meta.get_field('body_search').get_lookup('exact')(
-            vector, search_query)
-        query.where.add(lookup, 'AND')
-        if self.order_by_relevance:
->>>>>>> 32148b2b
             queryset = queryset.order_by(rank_expression.desc(), '-pk')
         elif not queryset.query.order_by:
             # Adds a default ordering to avoid issue #3729.
@@ -346,22 +307,14 @@
 
 class PostgresSearchResults(BaseSearchResults):
     def _do_search(self):
-<<<<<<< HEAD
         return list(self.query_compiler.search(self.backend.config,
-                                               self.start, self.stop))
-
-    def _do_count(self):
-        return self.query_compiler.search(self.backend.config, None, None).count()
-=======
-        return list(self.query_compiler.search(self.backend.get_config(),
                                                self.start, self.stop,
                                                score_field=self._score_field))
 
     def _do_count(self):
         return self.query_compiler.search(
-            self.backend.get_config(), None, None,
+            self.backend.config, None, None,
             score_field=self._score_field).count()
->>>>>>> 32148b2b
 
 
 class PostgresSearchRebuilder:
